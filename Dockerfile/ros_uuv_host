--- conflicted
+++ resolved
@@ -41,12 +41,8 @@
 RUN apt-get install -y nvidia-cuda-toolkit
 
 # compiler
-<<<<<<< HEAD
-RUN apt install -y build-essential \
+RUN apt-get install -y build-essential \
     swig
-=======
-RUN apt-get install -y build-essential
->>>>>>> 79239492
 
 # command line utilities
 RUN apt-get install -y bash-completion \
